import Foundation
import GraphQL
import GraphQLRxSwift
import NIO
import RxSwift

/// Server implements the server-side portion of the protocol, allowing a few callbacks for customization.
///
/// By default, there are no authorization checks
public class Server<InitPayload: Equatable & Codable> {
    // We keep this weak because we strongly inject this object into the messenger callback
    weak var messenger: Messenger?

    let onExecute: (GraphQLRequest) -> EventLoopFuture<GraphQLResult>
    let onSubscribe: (GraphQLRequest) -> EventLoopFuture<SubscriptionResult>
<<<<<<< HEAD
    var auth: (InitPayload) throws -> EventLoopFuture<Void>
    
    var onExit: () -> Void = { }
=======

    var auth: (InitPayload) throws -> Void = { _ in }
    var onExit: () -> Void = {}
>>>>>>> d19e63c6
    var onOperationComplete: (String) -> Void = { _ in }
    var onOperationError: (String) -> Void = { _ in }
    var onMessage: (String) -> Void = { _ in }
    var onNext: (NextResponse, Server) -> Void = { _, _ in }

    var initialized = false

    let disposeBag = DisposeBag()
    let encoder = GraphQLJSONEncoder()
    let decoder = JSONDecoder()

    /// Create a new server
    ///
    /// - Parameters:
    ///   - messenger: The messenger to bind the server to.
    ///   - onExecute: Callback run during `subscribe` resolution for non-streaming queries. Typically this is `API.execute`.
    ///   - onSubscribe: Callback run during `subscribe` resolution for streaming queries. Typically this is `API.subscribe`.
    ///   - eventLoop: EventLoop on which to perform server operations.
    public init(
        messenger: Messenger,
        onExecute: @escaping (GraphQLRequest) -> EventLoopFuture<GraphQLResult>,
        onSubscribe: @escaping (GraphQLRequest) -> EventLoopFuture<SubscriptionResult>,
        eventLoop: EventLoop
    ) {
        self.messenger = messenger
        self.onExecute = onExecute
        self.onSubscribe = onSubscribe
<<<<<<< HEAD
        self.auth = { _ in eventLoop.makeSucceededVoidFuture() }
        
=======

>>>>>>> d19e63c6
        messenger.onReceive { message in
            self.onMessage(message)

            // Detect and ignore error responses.
            if message.starts(with: "44") {
                // TODO: Determine what to do with returned error messages
                return
            }

            guard let data = Data(message.utf8) else {
                self.error(.invalidEncoding())
                return
            }

            let request: Request
            do {
                request = try self.decoder.decode(Request.self, from: data)
            }
            catch {
                self.error(.noType())
                return
            }

            // handle incoming message
            switch request.type {
                case .connectionInit:
                    guard let connectionInitRequest = try? self.decoder.decode(ConnectionInitRequest<InitPayload>.self, from: data) else {
                        self.error(.invalidRequestFormat(messageType: .connectionInit))
                        return
                    }
                    self.onConnectionInit(connectionInitRequest)
                case .subscribe:
                    guard let subscribeRequest = try? self.decoder.decode(SubscribeRequest.self, from: data) else {
                        self.error(.invalidRequestFormat(messageType: .subscribe))
                        return
                    }
                    self.onSubscribe(subscribeRequest)
                case .complete:
                    guard let completeRequest = try? self.decoder.decode(CompleteRequest.self, from: data) else {
                        self.error(.invalidRequestFormat(messageType: .complete))
                        return
                    }
                    self.onOperationComplete(completeRequest.id)
                case .unknown:
                    self.error(.invalidType())
                // Addition for Datasync: Servers may now receive "next" responses from clients
                case .next:
                    guard self.initialized else {
                        self.error(.notInitialized())
                        return
                    }
                    guard let nextMessage = try? self.decoder.decode(NextResponse.self, from: data) else {
                        self.error(.invalidRequestFormat(messageType: .next))
                        return
                    }
                    self.onNext(nextMessage, self)
            }
        }
    }

    /// Define the callback run during `connection_init` resolution that allows authorization using the `payload`.
    /// Throw or fail the future to indicate that authorization has failed.
    ///  - Parameter callback: The callback to assign
    public func auth(_ callback: @escaping (InitPayload) throws -> EventLoopFuture<Void>) {
        self.auth = callback
    }

    /// Define the callback run when the communication is shut down, either by the client or server
    /// - Parameter callback: The callback to assign
    public func onExit(_ callback: @escaping () -> Void) {
        self.onExit = callback
    }

    /// Define the callback run on receipt of any message
    /// - Parameter callback: The callback to assign
    public func onMessage(_ callback: @escaping (String) -> Void) {
        self.onMessage = callback
    }

    /// Define the callback run on the completion a full operation (query/mutation, end of subscription)
    /// - Parameter callback: The callback to assign,  taking a string parameter for the ID of the operation
    public func onOperationComplete(_ callback: @escaping (String) -> Void) {
        self.onOperationComplete = callback
    }

    /// Define the callback to run on error of any full operation (failed query, interrupted subscription)
    /// - Parameter callback: The callback to assign, taking a string parameter for the ID of the operation
    public func onOperationError(_ callback: @escaping (String) -> Void) {
        self.onOperationError = callback
    }

    /// Define the callback run on receipt of a `next` message
    ///
    /// This is the main addition for the DataSync extension for this spec - the server
    /// can now define custom handling for frames containing `GraphQLResult`
    /// objects sent by the client.
    /// - Parameter callback: The callback to assign
    public func onNext(_ callback: @escaping (NextResponse, Server) -> Void) {
        self.onNext = callback
    }

    private func onConnectionInit(_ connectionInitRequest: ConnectionInitRequest<InitPayload>) {
        guard !initialized else {
            self.error(.tooManyInitializations())
            return
        }

        do {
            let authResult = try self.auth(connectionInitRequest.payload)
            authResult.whenSuccess {
                self.initialized = true
                self.sendConnectionAck()
            }
            authResult.whenFailure { error in
                self.error(.unauthorized())
                return
            }
        }
        catch {
            self.error(.unauthorized())
            return
        }
    }

    private func onSubscribe(_ subscribeRequest: SubscribeRequest) {
        guard initialized else {
            self.error(.notInitialized())
            return
        }

        let id = subscribeRequest.id
        let graphQLRequest = subscribeRequest.payload

        var isStreaming = false
        do {
            isStreaming = try graphQLRequest.isSubscription()
        }
        catch {
            self.sendError(error, id: id)
            return
        }

        if isStreaming {
            let subscribeFuture = onSubscribe(graphQLRequest)
            subscribeFuture.whenSuccess { [weak self] result in
                guard let self = self else { return }
                guard let streamOpt = result.stream else {
                    // API issue - subscribe resolver isn't stream
                    self.sendError(result.errors, id: id)
                    return
                }

                // known safe cast
                // swiftlint:disable:next force_cast
                let stream = streamOpt as! ObservableSubscriptionEventStream
                let observable = stream.observable

                observable.subscribe(
                    onNext: { [weak self] resultFuture in
                        guard let self = self else { return }
                        resultFuture.whenSuccess { result in
                            self.sendNext(result, id: id)
                        }
                        resultFuture.whenFailure { error in
                            self.sendError(error, id: id)
                        }
                    },
                    onError: { [weak self] error in
                        guard let self = self else { return }
                        self.sendError(error, id: id)
                    },
                    onCompleted: { [weak self] in
                        guard let self = self else { return }
                        self.sendComplete(id: id)
                    }
                ).disposed(by: self.disposeBag)
            }
            subscribeFuture.whenFailure { error in
                self.sendError(error, id: id)
            }
        }
        else {
            let executeFuture = onExecute(graphQLRequest)
            executeFuture.whenSuccess { result in
                self.sendNext(result, id: id)
                self.sendComplete(id: id)
                self.messenger?.close()
            }
            executeFuture.whenFailure { error in
                self.sendError(error, id: id)
                self.sendComplete(id: id)
                self.messenger?.close()
            }
        }
    }

    /// Send a `connection_ack` response through the messenger
    private func sendConnectionAck(_ payload: [String: Map]? = nil) {
        guard let messenger = messenger else { return }
        messenger.send(
            ConnectionAckResponse(payload).toJSON(encoder)
        )
    }

    /// Send a `next` response through the messenger
    private func sendNext(_ payload: GraphQLResult? = nil, id: String) {
        guard let messenger = messenger else { return }
        messenger.send(
            NextResponse(
                payload,
                id: id
            ).toJSON(encoder)
        )
    }

    /// Send a `complete` response through the messenger
    private func sendComplete(id: String) {
        guard let messenger = messenger else { return }
        messenger.send(
            CompleteResponse(
                id: id
            ).toJSON(encoder)
        )
        self.onOperationComplete(id)
    }

    /// Send an `error` response through the messenger
    private func sendError(_ errors: [Error], id: String) {
        guard let messenger = messenger else { return }
        messenger.send(
            ErrorResponse(
                errors,
                id: id
            ).toJSON(encoder)
        )
        self.onOperationError(id)
    }

    /// Send an `error` response through the messenger
    private func sendError(_ error: Error, id: String) {
        self.sendError([error], id: id)
    }

    /// Send an `error` response through the messenger
    private func sendError(_ errorMessage: String, id: String) {
        self.sendError(GraphQLError(message: errorMessage), id: id)
    }

    /// Send an error through the messenger
    private func error(_ error: GraphQLTransportWSError) {
        guard let messenger = messenger else { return }
        messenger.error(error.message, code: error.code.rawValue)
    }
}<|MERGE_RESOLUTION|>--- conflicted
+++ resolved
@@ -13,15 +13,9 @@
 
     let onExecute: (GraphQLRequest) -> EventLoopFuture<GraphQLResult>
     let onSubscribe: (GraphQLRequest) -> EventLoopFuture<SubscriptionResult>
-<<<<<<< HEAD
     var auth: (InitPayload) throws -> EventLoopFuture<Void>
     
     var onExit: () -> Void = { }
-=======
-
-    var auth: (InitPayload) throws -> Void = { _ in }
-    var onExit: () -> Void = {}
->>>>>>> d19e63c6
     var onOperationComplete: (String) -> Void = { _ in }
     var onOperationError: (String) -> Void = { _ in }
     var onMessage: (String) -> Void = { _ in }
@@ -49,12 +43,8 @@
         self.messenger = messenger
         self.onExecute = onExecute
         self.onSubscribe = onSubscribe
-<<<<<<< HEAD
         self.auth = { _ in eventLoop.makeSucceededVoidFuture() }
-        
-=======
-
->>>>>>> d19e63c6
+
         messenger.onReceive { message in
             self.onMessage(message)
 
